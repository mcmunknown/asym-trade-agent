--- conflicted
+++ resolved
@@ -1,13 +1,11 @@
+
+
 import logging
 from typing import Dict, List, Optional
 from pybit.unified_trading import HTTP
 from config import Config
 
 logger = logging.getLogger(__name__)
-
-class BybitAPIException(Exception):
-    """Custom exception for Bybit API errors"""
-    pass
 
 class BybitClient:
     def __init__(self):
@@ -39,15 +37,15 @@
                     return account_data
                 else:
                     logger.error("No account data returned")
-                    raise BybitAPIException("No account data returned")
+                    return self._get_default_balance()
             else:
                 error_msg = balance.get('retMsg', 'Unknown error') if balance else 'No response'
                 logger.error(f"❌ API Error: {error_msg}")
-                raise BybitAPIException(error_msg)
+                return self._get_default_balance()
                 
         except Exception as e:
             logger.error(f"❌ Exception getting account balance: {str(e)}")
-            raise BybitAPIException(f"Exception getting account balance: {str(e)}") from e
+            return self._get_default_balance()
 
     def get_market_data(self, symbol: str) -> Dict:
         """Get real-time market data for perpetual futures - LIVE TRADING"""
@@ -64,15 +62,15 @@
                     return market_data
                 else:
                     logger.warning(f"No market data for {symbol}")
-                    raise BybitAPIException(f"No market data for {symbol}")
+                    return self._get_default_market_data(symbol)
             else:
                 error_msg = response.get('retMsg', 'Unknown error') if response else 'No response'
                 logger.error(f"❌ Market data API Error: {error_msg}")
-                raise BybitAPIException(f"Market data API Error: {error_msg}")
+                return self._get_default_market_data(symbol)
                 
         except Exception as e:
             logger.error(f"❌ Exception getting market data for {symbol}: {str(e)}")
-            raise BybitAPIException(f"Exception getting market data for {symbol}: {str(e)}") from e
+            return self._get_default_market_data(symbol)
 
     def get_funding_rate(self, symbol: str) -> Dict:
         """Get funding rate for perpetual futures - LIVE TRADING"""
@@ -88,15 +86,15 @@
                     return funding_data
                 else:
                     logger.warning(f"No funding data for {symbol}")
-                    raise BybitAPIException(f"No funding data for {symbol}")
+                    return {'fundingRate': '0'}
             else:
                 error_msg = response.get('retMsg', 'Unknown error') if response else 'No response'
                 logger.error(f"❌ Funding rate API Error: {error_msg}")
-                raise BybitAPIException(f"Funding rate API Error: {error_msg}")
+                return {'fundingRate': '0'}
                 
         except Exception as e:
             logger.error(f"❌ Exception getting funding rate for {symbol}: {str(e)}")
-            raise BybitAPIException(f"Exception getting funding rate for {symbol}: {str(e)}") from e
+            return {'fundingRate': '0'}
 
     def get_kline_data(self, symbol: str, interval: str = '1h', limit: int = 200) -> List[Dict]:
         """Get kline/candlestick data for technical analysis - LIVE TRADING"""
@@ -126,11 +124,11 @@
             else:
                 error_msg = response.get('retMsg', 'Unknown error') if response else 'No response'
                 logger.error(f"❌ Kline data API Error: {error_msg}")
-                raise BybitAPIException(f"Kline data API Error: {error_msg}")
+                return []
                 
         except Exception as e:
             logger.error(f"❌ Exception getting kline data for {symbol}: {str(e)}")
-            raise BybitAPIException(f"Exception getting kline data for {symbol}: {str(e)}") from e
+            return []
 
     def place_order(self, symbol: str, side: str, order_type: str, qty: float,
                     price: float = None, time_in_force: str = "GTC",
@@ -163,11 +161,11 @@
             else:
                 error_msg = response.get('retMsg', 'Unknown error') if response else 'No response'
                 logger.error(f"❌ Order placement failed: {error_msg}")
-                raise BybitAPIException(f"Order placement failed: {error_msg}")
+                return None
                 
         except Exception as e:
             logger.error(f"❌ Exception placing order: {str(e)}")
-            raise BybitAPIException(f"Exception placing order: {str(e)}") from e
+            return None
 
     def set_leverage(self, symbol: str, leverage: int) -> bool:
         """Set leverage for perpetual futures - LIVE TRADING"""
@@ -187,11 +185,11 @@
             else:
                 error_msg = response.get('retMsg', 'Unknown error') if response else 'No response'
                 logger.error(f"❌ Failed to set leverage: {error_msg}")
-                raise BybitAPIException(f"Failed to set leverage: {error_msg}")
+                return False
                 
         except Exception as e:
             logger.error(f"❌ Exception setting leverage: {str(e)}")
-            raise BybitAPIException(f"Exception setting leverage: {str(e)}") from e
+            return False
 
     def get_position_info(self, symbol: str) -> Dict:
         """Get current position information - LIVE TRADING"""
@@ -215,11 +213,11 @@
             else:
                 error_msg = response.get('retMsg', 'Unknown error') if response else 'No response'
                 logger.error(f"❌ Position info API Error: {error_msg}")
-                raise BybitAPIException(f"Position info API Error: {error_msg}")
+                return None
                 
         except Exception as e:
             logger.error(f"❌ Exception getting position info: {str(e)}")
-            raise BybitAPIException(f"Exception getting position info: {str(e)}") from e
+            return None
 
     def get_open_interest(self, symbol: str) -> Dict:
         """Get open interest for perpetual futures - LIVE TRADING"""
@@ -241,15 +239,15 @@
                     return oi_data
                 else:
                     logger.warning(f"No open interest data for {symbol}")
-                    raise BybitAPIException(f"No open interest data for {symbol}")
+                    return {'openInterest': '0'}
             else:
                 error_msg = response.get('retMsg', 'Unknown error') if response else 'No response'
                 logger.error(f"❌ Open interest API Error: {error_msg}")
-                raise BybitAPIException(f"Open interest API Error: {error_msg}")
+                return {'openInterest': '0'}
                 
         except Exception as e:
             logger.error(f"❌ Exception getting open interest for {symbol}: {str(e)}")
-            raise BybitAPIException(f"Exception getting open interest for {symbol}: {str(e)}") from e
+            return {'openInterest': '0'}
 
     def _get_default_balance(self) -> Dict:
         """Return default balance structure"""
@@ -288,11 +286,11 @@
             else:
                 error_msg = response.get('retMsg', 'Unknown error') if response else 'No response'
                 logger.error(f"❌ API CONNECTION FAILED: {error_msg}")
-                raise BybitAPIException(f"API CONNECTION FAILED: {error_msg}")
+                return False
                 
         except Exception as e:
             logger.error(f"❌ API CONNECTION EXCEPTION: {str(e)}")
-            raise BybitAPIException(f"API CONNECTION EXCEPTION: {str(e)}") from e
+            return False
 
     def get_orderbook(self, symbol: str, limit: int = 25) -> Dict:
         """Get orderbook depth for maker order placement"""
@@ -316,11 +314,11 @@
                 }
             else:
                 logger.error(f"Failed to get orderbook: {response.get('retMsg') if response else 'No response'}")
-                raise BybitAPIException(f"Failed to get orderbook: {response.get('retMsg') if response else 'No response'}")
+                return {}
                 
         except Exception as e:
             logger.error(f"Exception getting orderbook: {str(e)}")
-            raise BybitAPIException(f"Exception getting orderbook: {str(e)}") from e
+            return {}
 
     def get_order_status(self, symbol: str, order_id: str) -> Dict:
         """Check order status for maker fill confirmation"""
@@ -357,7 +355,7 @@
                 
         except Exception as e:
             logger.error(f"Exception getting order status: {str(e)}")
-            raise BybitAPIException(f"Exception getting order status: {str(e)}") from e
+            return {}
 
     def cancel_order(self, symbol: str, order_id: str) -> bool:
         """Cancel unfilled limit order"""
@@ -375,49 +373,6 @@
                 return True
             else:
                 logger.warning(f"Failed to cancel order: {response.get('retMsg') if response else 'No response'}")
-<<<<<<< HEAD
-                raise BybitAPIException(f"Failed to cancel order: {response.get('retMsg') if response else 'No response'}")
-                
-        except Exception as e:
-            logger.error(f"Exception canceling order: {str(e)}")
-            raise BybitAPIException(f"Exception canceling order: {str(e)}") from e
-
-    def get_instrument_info(self, symbol: str) -> Dict:
-        """Get instrument metadata (min qty, step, notional, leverage) for linear perps."""
-        try:
-            client = self._get_client()
-
-            response = client.get_instruments_info(
-                category="linear",
-                symbol=symbol
-            )
-
-            if response and response.get('retCode') == 0:
-                result = response.get('result', {}).get('list', [])
-                if not result:
-                    logger.warning(f"No instrument info for {symbol}")
-                    raise BybitAPIException(f"No instrument info for {symbol}")
-
-                info = result[0]
-                lot = info.get('lotSizeFilter', {}) or {}
-                lev = info.get('leverageFilter', {}) or {}
-
-                # Flatten into the keys expected by _get_instrument_specs
-                return {
-                    'minOrderQty': lot.get('minOrderQty', '0'),
-                    'qtyStep': lot.get('qtyStep', '0'),
-                    'minNotionalValue': info.get('minNotionalValue', '0'),
-                    'maxLeverage': lev.get('maxLeverage', str(Config.MAX_LEVERAGE)),
-                }
-
-            error_msg = response.get('retMsg', 'Unknown error') if response else 'No response'
-            logger.error(f"❌ Instrument info API Error for {symbol}: {error_msg}")
-            raise BybitAPIException(f"Instrument info API Error for {symbol}: {error_msg}")
-
-        except Exception as e:
-            logger.error(f"❌ Exception getting instrument info for {symbol}: {str(e)}")
-            raise BybitAPIException(f"Exception getting instrument info for {symbol}: {str(e)}") from e
-=======
                 return False
 
         except Exception as e:
@@ -471,4 +426,3 @@
         except Exception as e:
             logger.error(f"❌ Exception getting instrument info for {symbol}: {str(e)}")
             return {}
->>>>>>> 1066ca76
